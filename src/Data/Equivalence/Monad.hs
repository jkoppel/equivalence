{-# LANGUAGE DefaultSignatures #-}
{-# LANGUAGE FlexibleContexts #-}
{-# LANGUAGE FlexibleInstances #-}
{-# LANGUAGE FunctionalDependencies #-}
{-# LANGUAGE GeneralizedNewtypeDeriving #-}
{-# LANGUAGE MultiParamTypeClasses #-}
{-# LANGUAGE RankNTypes #-}
{-# LANGUAGE TypeFamilies #-} -- for type equality ~
{-# LANGUAGE TypeOperators #-} -- for type equality ~ with GHC 9.4
{-# LANGUAGE UndecidableInstances #-}

--------------------------------------------------------------------------------
-- |
-- Module      : Data.Equivalence.Monad
-- Copyright   : Patrick Bahr, 2010
-- License     : BSD-3-Clause
--
-- Maintainer  :  Patrick Bahr, Andreas Abel
-- Stability   :  stable
-- Portability :  non-portable (MPTC with FD)
--
-- This is an alternative interface to the union-find implementation
-- in ''Data.Equivalence.STT''. It is wrapped into the monad
-- transformer 'EquivT'.
--
--------------------------------------------------------------------------------

module Data.Equivalence.Monad
    (
     MonadEquiv(..),
     EquivT(..),
     EquivT',
     EquivM,
     EquivM',
     runEquivT,
     runEquivT',
     runEquivM,
     runEquivM'
     ) where

import Data.Equivalence.STT hiding (equate, equateAll, equivalent, classDesc, removeClass,
                                    getClass , combine, combineAll, same , desc , remove,
                                    values , classes )
import qualified Data.Equivalence.STT  as S


import Control.Monad.Writer
import Control.Monad.Reader
import Control.Monad.Error.Class
import Control.Monad.State
import Control.Monad.Identity
import Control.Monad.ST.Trans
import Control.Monad.Trans.Except (ExceptT)
import qualified Control.Monad.Fail as Fail


{-| This monad transformer encapsulates computations maintaining an
equivalence relation. A monadic computation of type 'EquivT' @s c v m
a@ maintains a state space indexed by type @s@, maintains an
equivalence relation over elements of type @v@ with equivalence class
descriptors of type @c@ and contains an internal monadic computation
of type @m a@. -}

newtype EquivT s c v m a = EquivT {unEquivT :: ReaderT (Equiv s c v) (STT s m) a}
  deriving (Functor, Applicative, Monad, MonadError e, MonadState st, MonadWriter w)

{-| This monad transformer is a special case of 'EquivT' that only
maintains trivial equivalence class descriptors of type @()@. -}

type EquivT' s = EquivT s ()

{-| This monad encapsulates computations maintaining an equivalence
relation. A monadic computation of type 'EquivM' @s c v a@ maintains a
state space indexed by type @s@, maintains an equivalence relation
over elements of type @v@ with equivalence class descriptors of type
@c@ and returns a value of type @a@.  -}

type EquivM s c v = EquivT s c v Identity

{-| This monad is a special case of 'EquivM' that only maintains
trivial equivalence class descriptors of type @()@. -}

type EquivM' s v = EquivM s () v

-- Instances for EquivT:

instance MonadTrans (EquivT s c v) where
    lift = EquivT . lift . lift

instance Monad m => Fail.MonadFail (EquivT s c v m) where
    fail = error

-- NB: This instance is beyond GeneralizedNewtypeDeriving
-- because EquivT already contains a ReaderT in its monad transformer stack.
instance (MonadReader r m) => MonadReader r (EquivT s c v m) where
    ask = EquivT $ lift ask
    local f (EquivT (ReaderT m)) = EquivT $ ReaderT $ \ r -> local f (m r)

{-| This function runs a monadic computation that maintains an
equivalence relation. The first two arguments specify how to construct
an equivalence class descriptor for a singleton class and how to
combine two equivalence class descriptors. -}

runEquivT
  :: (Monad m, Applicative m)
  => (v -> c)      -- ^ Used to construct an equivalence class descriptor for a singleton class.
  -> (c -> c -> c) -- ^ Used to combine the equivalence class descriptor of two classes
                   --   which are meant to be combined.
  -> (forall s. EquivT s c v m a)
  -> m a
runEquivT mk com m = runSTT $ do
  p <- leastEquiv mk com
  (`runReaderT` p) $ unEquivT m


{-| This function is a special case of 'runEquivT' that only maintains
trivial equivalence class descriptors of type @()@. -}

runEquivT' :: (Monad m, Applicative m) => (forall s. EquivT' s v m a) -> m a
runEquivT' = runEquivT (const ()) (\_ _-> ())

{-| This function runs a monadic computation that maintains an
equivalence relation. The first tow arguments specify how to construct
an equivalence class descriptor for a singleton class and how to
combine two equivalence class descriptors. -}

runEquivM
  :: (v -> c)      -- ^ Used to construct an equivalence class descriptor for a singleton class.
  -> (c -> c -> c) -- ^ Used to combine the equivalence class descriptor of two classes
                   --   which are meant to be combined.
  -> (forall s. EquivM s c v a)
  -> a
runEquivM sing comb m = runIdentity $ runEquivT sing comb m

{-| This function is a special case of 'runEquivM' that only maintains
trivial equivalence class descriptors of type @()@. -}

runEquivM' :: (forall s. EquivM' s v a) -> a
runEquivM' = runEquivM (const ()) (\_ _ -> ())

{-| This class specifies the interface for a monadic computation that
maintains an equivalence relation.  -}

class (Monad m, Applicative m, Ord v) => MonadEquiv c v d m | m -> v, m -> c, m -> d where

    {-| This function decides whether the two given elements are
        equivalent in the current equivalence relation. -}

    equivalent :: v -> v -> m Bool

    {-| This function obtains the descriptor of the given element's
        equivalence class. -}

    classDesc :: v -> m d

    {-| This function equates the element in the given list. That is, it
      unions the equivalence classes of the elements and combines their
      descriptor. -}

    equateAll :: [v] -> m ()

    {-| This function equates the given two elements. That is it
        unions the equivalence classes of the two elements. -}

    equate :: v -> v -> m ()
    equate x y = equateAll [x,y]

    {-| This function removes the equivalence class of the given
      element. If there is no corresponding equivalence class, @False@ is
      returned; otherwise @True@. -}

    removeClass :: v -> m Bool

    {-| This function provides the equivalence class of the given element. -}

    getClass :: v -> m c

    {-| This function combines all equivalence classes in the given
      list. Afterwards all elements in the argument list represent the same
      equivalence class! -}

    combineAll :: [c] -> m ()

    {-| This function combines the two given equivalence
      classes. Afterwards both arguments represent the same equivalence
      class! One of it is returned in order to represent the new combined
      equivalence class. -}

    combine :: c -> c -> m c
    combine x y = combineAll [x,y] >> return x

    {-| This function decides whether the two given equivalence classes
      are the same. -}

    (===) :: c -> c -> m Bool

    {-| This function returns the descriptor of the given
      equivalence class. -}

    desc :: c -> m d

    {-| This function removes the given equivalence class. If the
      equivalence class does not exist anymore, @False@ is returned;
      otherwise @True@. -}

    remove :: c -> m Bool

<<<<<<< HEAD
    {-| This function returns all values represented by
       some equivalence class. -}

    values :: m [v]

    {-| This function returns the list of
       all equivalence classes. -}

    classes :: m [c]

=======
    -- Default implementations for lifting via a monad transformer.
    -- Unfortunately, GHC does not permit us to give these also to
    -- 'equate' and 'combine', which already have a default implementation.

    default equivalent  :: (MonadEquiv c v d n, MonadTrans t, t n ~ m) => v -> v -> m Bool
    equivalent x y       = lift $ equivalent x y

    default classDesc   :: (MonadEquiv c v d n, MonadTrans t, t n ~ m) => v -> m d
    classDesc            = lift . classDesc

    default equateAll   :: (MonadEquiv c v d n, MonadTrans t, t n ~ m) => [v] -> m ()
    equateAll            = lift . equateAll

    default removeClass :: (MonadEquiv c v d n, MonadTrans t, t n ~ m) => v -> m Bool
    removeClass          = lift . removeClass

    default getClass    :: (MonadEquiv c v d n, MonadTrans t, t n ~ m) => v -> m c
    getClass             = lift . getClass

    default combineAll  :: (MonadEquiv c v d n, MonadTrans t, t n ~ m) => [c] -> m ()
    combineAll           = lift . combineAll

    default (===)       :: (MonadEquiv c v d n, MonadTrans t, t n ~ m) => c -> c -> m Bool
    x === y              = lift $ (===) x y

    default desc        :: (MonadEquiv c v d n, MonadTrans t, t n ~ m) => c -> m d
    desc                 = lift . desc

    default remove      :: (MonadEquiv c v d n, MonadTrans t, t n ~ m) => c -> m Bool
    remove               = lift . remove
>>>>>>> 34e02437


instance (Monad m, Applicative m, Ord v) => MonadEquiv (Class s d v) v d (EquivT s d v m) where
    equivalent x y = EquivT $ do
      part <- ask
      lift $ S.equivalent part x y

    classDesc x = EquivT $ do
      part <- ask
      lift $ S.classDesc part x

    equateAll x = EquivT $ do
      part <- ask
      lift $ S.equateAll part x

    equate x y = EquivT $ do
      part <- ask
      lift $ S.equate part x y

    removeClass x = EquivT $ do
      part <- ask
      lift $ S.removeClass part x

    getClass x = EquivT $ do
      part <- ask
      lift $ S.getClass part x

    combineAll x = EquivT $ do
      part <- ask
      lift $ S.combineAll part x

    combine x y = EquivT $ do
      part <- ask
      lift $ S.combine part x y

    x === y = EquivT $ do
      part <- ask
      lift $ S.same part x y

    desc x = EquivT $ do
      part <- ask
      lift $ S.desc part x

    remove x = EquivT $ do
      part <- ask
      lift $ S.remove part x

    values = EquivT $ do
      part <- ask
      lift $ S.values part

    classes = EquivT $ do
      part <- ask
      lift $ S.classes part

instance (MonadEquiv c v d m, Monoid w) => MonadEquiv c v d (WriterT w m) where
<<<<<<< HEAD
    equivalent x y = lift $ equivalent x y
    classDesc = lift . classDesc
    equateAll x = lift $ equateAll x
    equate x y = lift $ equate x y
    removeClass x = lift $ removeClass x
    getClass x = lift $ getClass x
    combineAll x = lift $ combineAll x
    combine x y = lift $ combine x y
    x === y = lift $ (===) x y
    desc x = lift $ desc x
    remove x = lift $ remove x
    values = lift values
    classes = lift classes

instance (MonadEquiv c v d m, Error e) => MonadEquiv c v d (ErrorT e m) where
    equivalent x y = lift $ equivalent x y
    classDesc = lift . classDesc
    equateAll x = lift $ equateAll x
    equate x y = lift $ equate x y
    removeClass x = lift $ removeClass x
    getClass x = lift $ getClass x
    combineAll x = lift $ combineAll x
    combine x y = lift $ combine x y
    x === y = lift $ (===) x y
    desc x = lift $ desc x
    remove x = lift $ remove x
    values = lift values
    classes = lift classes
=======
    equate  x y = lift $ equate x y
    combine x y = lift $ combine x y
>>>>>>> 34e02437

instance (MonadEquiv c v d m) => MonadEquiv c v d (ExceptT e m) where
    equate  x y = lift $ equate x y
    combine x y = lift $ combine x y
<<<<<<< HEAD
    x === y = lift $ (===) x y
    desc x = lift $ desc x
    remove x = lift $ remove x
    values = lift values
    classes = lift classes

=======
>>>>>>> 34e02437

instance (MonadEquiv c v d m) => MonadEquiv c v d (StateT s m) where
    equate  x y = lift $ equate x y
    combine x y = lift $ combine x y
<<<<<<< HEAD
    x === y = lift $ (===) x y
    desc x = lift $ desc x
    remove x = lift $ remove x
    values = lift values
    classes = lift classes

instance (MonadEquiv c v d m) => MonadEquiv c v d (ReaderT r m) where
    equivalent x y = lift $ equivalent x y
    classDesc = lift . classDesc
    equateAll x = lift $ equateAll x
    equate x y = lift $ equate x y
    removeClass x = lift $ removeClass x
    getClass x = lift $ getClass x
    combineAll x = lift $ combineAll x
    combine x y = lift $ combine x y
    x === y = lift $ (===) x y
    desc x = lift $ desc x
    remove x = lift $ remove x
    values = lift values
    classes = lift classes
=======

instance (MonadEquiv c v d m) => MonadEquiv c v d (ReaderT r m) where
    equate  x y = lift $ equate x y
    combine x y = lift $ combine x y
>>>>>>> 34e02437
<|MERGE_RESOLUTION|>--- conflicted
+++ resolved
@@ -205,7 +205,6 @@
 
     remove :: c -> m Bool
 
-<<<<<<< HEAD
     {-| This function returns all values represented by
        some equivalence class. -}
 
@@ -216,7 +215,6 @@
 
     classes :: m [c]
 
-=======
     -- Default implementations for lifting via a monad transformer.
     -- Unfortunately, GHC does not permit us to give these also to
     -- 'equate' and 'combine', which already have a default implementation.
@@ -247,7 +245,6 @@
 
     default remove      :: (MonadEquiv c v d n, MonadTrans t, t n ~ m) => c -> m Bool
     remove               = lift . remove
->>>>>>> 34e02437
 
 
 instance (Monad m, Applicative m, Ord v) => MonadEquiv (Class s d v) v d (EquivT s d v m) where
@@ -304,80 +301,26 @@
       lift $ S.classes part
 
 instance (MonadEquiv c v d m, Monoid w) => MonadEquiv c v d (WriterT w m) where
-<<<<<<< HEAD
-    equivalent x y = lift $ equivalent x y
-    classDesc = lift . classDesc
-    equateAll x = lift $ equateAll x
     equate x y = lift $ equate x y
-    removeClass x = lift $ removeClass x
-    getClass x = lift $ getClass x
-    combineAll x = lift $ combineAll x
     combine x y = lift $ combine x y
-    x === y = lift $ (===) x y
-    desc x = lift $ desc x
-    remove x = lift $ remove x
     values = lift values
     classes = lift classes
-
-instance (MonadEquiv c v d m, Error e) => MonadEquiv c v d (ErrorT e m) where
-    equivalent x y = lift $ equivalent x y
-    classDesc = lift . classDesc
-    equateAll x = lift $ equateAll x
-    equate x y = lift $ equate x y
-    removeClass x = lift $ removeClass x
-    getClass x = lift $ getClass x
-    combineAll x = lift $ combineAll x
-    combine x y = lift $ combine x y
-    x === y = lift $ (===) x y
-    desc x = lift $ desc x
-    remove x = lift $ remove x
-    values = lift values
-    classes = lift classes
-=======
-    equate  x y = lift $ equate x y
-    combine x y = lift $ combine x y
->>>>>>> 34e02437
 
 instance (MonadEquiv c v d m) => MonadEquiv c v d (ExceptT e m) where
     equate  x y = lift $ equate x y
     combine x y = lift $ combine x y
-<<<<<<< HEAD
-    x === y = lift $ (===) x y
-    desc x = lift $ desc x
-    remove x = lift $ remove x
     values = lift values
     classes = lift classes
 
-=======
->>>>>>> 34e02437
 
 instance (MonadEquiv c v d m) => MonadEquiv c v d (StateT s m) where
     equate  x y = lift $ equate x y
     combine x y = lift $ combine x y
-<<<<<<< HEAD
-    x === y = lift $ (===) x y
-    desc x = lift $ desc x
-    remove x = lift $ remove x
     values = lift values
     classes = lift classes
-
-instance (MonadEquiv c v d m) => MonadEquiv c v d (ReaderT r m) where
-    equivalent x y = lift $ equivalent x y
-    classDesc = lift . classDesc
-    equateAll x = lift $ equateAll x
-    equate x y = lift $ equate x y
-    removeClass x = lift $ removeClass x
-    getClass x = lift $ getClass x
-    combineAll x = lift $ combineAll x
-    combine x y = lift $ combine x y
-    x === y = lift $ (===) x y
-    desc x = lift $ desc x
-    remove x = lift $ remove x
-    values = lift values
-    classes = lift classes
-=======
 
 instance (MonadEquiv c v d m) => MonadEquiv c v d (ReaderT r m) where
     equate  x y = lift $ equate x y
     combine x y = lift $ combine x y
->>>>>>> 34e02437
+    values = lift values
+    classes = lift classes